[package]
name = "sword"
version = "0.1.8"
edition = "2024"
authors = ["Luciano Revillod <lrevillod2022@alu.uct.cl>"]
description = "A structured rust web framework built on top of Axum, providing clean routing, configuration, and middleware support"
repository = "https://github.com/sword-framework/sword"
homepage = "https://github.com/sword-framework/sword"
documentation = "https://docs.rs/sword"
keywords = ["sword", "web", "framework", "axum", "async"]
categories = ["web-programming::http-server", "web-programming"]
readme = "../README.md"
license-file = "../LICENSE"

[package.metadata.docs.rs]
all-features = true
rustdoc-args = ["--cfg", "docsrs"]

[features]
default = []

multipart = ["axum/multipart", "dep:bytes"]
cookies = ["dep:tower-cookies", "tower-cookies/signed", "tower-cookies/private"]
helmet = ["dep:axum-helmet"]
shaku-di = ["dep:shaku"]

[dependencies]
tokio = { workspace = true }
axum = { workspace = true }
sword-macros = { workspace = true }
axum_responses = { workspace = true }

axum-helmet = { version = "0.2.0", optional = true }
http-body-util = "0.1.3"

toml = "0.9.0"
serde = { workspace = true }
serde_json = { workspace = true }
serde_urlencoded = "0.7.1"
form_urlencoded = "^1.1.0"
serde_path_to_error = "0.1.17"
byte-unit = "5.1.6"

regex = "1.11.1"
validator = { workspace = true }

tower = "0.5.2"
tower-layer = "0.3.3"
tower-service = "0.3.3"
tower-http = { version = "0.6.6", features = ["limit", "timeout"] }
tower-cookies = { version = "0.11.0", optional = true }
thiserror = "2.0.12"

shaku = { workspace = true, optional = true }
<<<<<<< HEAD
bytes = { version = "1.10.1", optional = true }
=======
dynosaur = "0.3.0"
dynify = "0.1.2"
>>>>>>> 14024359
<|MERGE_RESOLUTION|>--- conflicted
+++ resolved
@@ -8,7 +8,7 @@
 homepage = "https://github.com/sword-framework/sword"
 documentation = "https://docs.rs/sword"
 keywords = ["sword", "web", "framework", "axum", "async"]
-categories = ["web-programming::http-server", "web-programming"]
+categories = ["web, http-server", "web-framework", "api"]
 readme = "../README.md"
 license-file = "../LICENSE"
 
@@ -51,10 +51,5 @@
 tower-cookies = { version = "0.11.0", optional = true }
 thiserror = "2.0.12"
 
-shaku = { workspace = true, optional = true }
-<<<<<<< HEAD
-bytes = { version = "1.10.1", optional = true }
-=======
-dynosaur = "0.3.0"
-dynify = "0.1.2"
->>>>>>> 14024359
+shaku = { version = "0.6.2", optional = true }
+bytes = { version = "1.10.1", optional = true }