[package]
name = "sword"
version = "0.1.6"
edition = "2024"
authors = ["Luciano Revillod <lrevillod2022@alu.uct.cl>"]
description = "Axum based web framework prototype"
repository = "https://github.com/sword-framework/sword"
keywords = ["web", "framework", "axum", "http", "async"]
categories = ["web-programming::http-server", "web-programming"]
readme = "../README.md"
license-file = "../LICENSE"

[dependencies]
tokio = { version = "1.45.1" }

axum = { version = "0.8.4", features = ["multipart"] }
axum_responses = "0.4.2"

serde = "1.0.219"
serde_json = "1.0.140"
serde_qs = "0.15.0"

sword-macros = { path = "../sword-macros", version = "0.1.6" }

validator = { version = "0.20.0", features = ["derive"] }

infer = "0.19.0"
toml = "0.9.0"
regex = "1.11.1"

tower-layer = "0.3.3"
tower-service = "0.3.3"
tower-http = { version = "0.6.6", features = ["trace", "cors"] }

shaku = "0.6.2"
<<<<<<< HEAD
thiserror = "2.0.12"
byte-unit = "5.1.6"
=======
thiserror = "2.0.12"
>>>>>>> 400c46db
<|MERGE_RESOLUTION|>--- conflicted
+++ resolved
@@ -33,9 +33,5 @@
 tower-http = { version = "0.6.6", features = ["trace", "cors"] }
 
 shaku = "0.6.2"
-<<<<<<< HEAD
 thiserror = "2.0.12"
-byte-unit = "5.1.6"
-=======
-thiserror = "2.0.12"
->>>>>>> 400c46db
+byte-unit = "5.1.6"